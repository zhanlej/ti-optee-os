--- conflicted
+++ resolved
@@ -154,29 +154,12 @@
 #endif /* CFG_WITH_PAGER */
 
 #if defined(CFG_SECURE_DATA_PATH)
-<<<<<<< HEAD
-
-#if !defined(CFG_TEE_SDP_MEM_SIZE)
-#define CFG_TEE_SDP_MEM_SIZE    0x00400000
-#endif
-
-/* default locate SDP memory at the end of TZDRAM */
-#if !defined(CFG_TEE_SDP_MEM_BASE)
-=======
 /* Locate SDP memory at the end of TZDRAM */
->>>>>>> 274e4ed8
 #define CFG_TEE_SDP_MEM_BASE	(TZDRAM_BASE + \
 				TZDRAM_SIZE - \
 				CFG_TEE_SDP_MEM_SIZE)
 #endif
 
-<<<<<<< HEAD
-#else /* CFG_SECURE_DATA_PATH */
-#define CFG_TEE_SDP_MEM_SIZE    0
-#endif /* CFG_SECURE_DATA_PATH */
-
-=======
->>>>>>> 274e4ed8
 #define CFG_TA_RAM_START	ROUNDUP((TZDRAM_BASE + CFG_TEE_RAM_VA_SIZE), \
 					CORE_MMU_DEVICE_SIZE)
 
