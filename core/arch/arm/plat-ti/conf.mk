PLATFORM_FLAVOR ?= dra7xx

CFG_WITH_STACK_CANARIES ?= y
CFG_WITH_STATS ?= y
CFG_WITH_SOFTWARE_PRNG ?= n
CFG_SECURE_DATA_PATH ?= y
<<<<<<< HEAD
=======

ifeq ($(CFG_SECURE_DATA_PATH),y)
CFG_TEE_SDP_MEM_SIZE ?= 0x00400000
else
CFG_TEE_SDP_MEM_SIZE ?= 0x0
endif
>>>>>>> 7795f4ca

$(call force,CFG_8250_UART,y)
$(call force,CFG_ARM32_core,y)
$(call force,CFG_GENERIC_BOOT,y)
$(call force,CFG_PM_STUBS,y)
ifeq ($(PLATFORM_FLAVOR),am43xx)
CFG_WITH_SOFTWARE_PRNG = y
$(call force,CFG_NO_SMP,y)
$(call force,CFG_PL310,y)
$(call force,CFG_PL310_LOCKED,y)
$(call force,CFG_PM_ARM32,y)
$(call force,CFG_SECURE_TIME_SOURCE_REE,y)
include core/arch/arm/cpu/cortex-a9.mk
else
CFG_OTP_SUPPORT ?= y
$(call force,CFG_SECURE_TIME_SOURCE_CNTPCT,y)
include core/arch/arm/cpu/cortex-a15.mk
endif
$(call force,CFG_SM_PLATFORM_HANDLER,y)
$(call force,CFG_GIC,y)
ifneq ($(CFG_WITH_SOFTWARE_PRNG),y)
$(call force,CFG_DRA7_RNG,y)
endif

# 32-bit flags
core_arm32-platform-aflags	+= -mfpu=neon

ta-targets = ta_arm32<|MERGE_RESOLUTION|>--- conflicted
+++ resolved
@@ -4,15 +4,12 @@
 CFG_WITH_STATS ?= y
 CFG_WITH_SOFTWARE_PRNG ?= n
 CFG_SECURE_DATA_PATH ?= y
-<<<<<<< HEAD
-=======
 
 ifeq ($(CFG_SECURE_DATA_PATH),y)
 CFG_TEE_SDP_MEM_SIZE ?= 0x00400000
 else
 CFG_TEE_SDP_MEM_SIZE ?= 0x0
 endif
->>>>>>> 7795f4ca
 
 $(call force,CFG_8250_UART,y)
 $(call force,CFG_ARM32_core,y)
